"""Collection of loss functions.

All loss functions inherit from `LossFunction` which (...)
"""

from abc import abstractmethod

try:
    from typing import final
except ImportError:  # Python version < 3.8

    def final(f):  # Identity decorator
        return f


import numpy as np
import scipy.special
import torch
from torch import Tensor
from torch.nn.modules.loss import _WeightedLoss


class LossFunction(_WeightedLoss):
    """Base class for loss functions in graphnet."""

    def __init__(self, **kwargs):
        super().__init__(**kwargs)

    @final
    def forward(
        self,
        prediction: Tensor,
        target: Tensor,
        weights: Tensor,
        return_elements: bool = False,
    ) -> Tensor:
        """Forward pass for all loss functions.
        Args:
            prediction (Tensor): Tensor containing predictions. Shape [N,P]
            target (Tensor): Tensor containing targets. Shape [N,T]
            return_elements (bool, optional): Whether elementwise loss terms
                should be returned. The alternative is to return the averaged
                loss across examples. Defaults to False.

        Returns:
            Tensor: Loss, either averaged to a scalar (if `return_elements = False`)
                or elementwise terms with shape [N,] (if `return_elements = True`).
        """
        elements = self._forward(prediction, target, weights)
        assert elements.size(dim=0) == target.size(
            dim=0
        ), "`_forward` should return elementwise loss terms."

        return elements if return_elements else torch.mean(elements)

    @abstractmethod
    def _forward(
        self, prediction: Tensor, target: Tensor, weights: Tensor
    ) -> Tensor:
        """Syntax similar to `.forward` for implentation in inheriting classes."""


class MSELoss(LossFunction):
    """Mean squared error loss."""

    def _forward(self, prediction: Tensor, target: Tensor) -> Tensor:
        """Implementation of loss calculation."""
        # Check(s)
        assert prediction.dim() == 2
        assert prediction.size() == target.size()

        elements = torch.mean((prediction - target) ** 2, dim=-1)
        return elements


class RMSELoss(MSELoss):
    """Root mean squared error loss."""

    def _forward(self, prediction: Tensor, target: Tensor) -> Tensor:
        """Implementation of loss calculation."""
        # Check(s)
        elements = super()._forward(prediction, target)
        elements = torch.sqrt(elements)
        return elements


class LogCoshLoss(LossFunction):
    """Log-cosh loss function.

    Acts like x^2 for small x; and like |x| for large x.
    """

    @classmethod
    def _log_cosh(cls, x: Tensor) -> Tensor:  # pylint: disable=invalid-name
        """Numerically stable version on log(cosh(x)).

        Used to avoid `inf` for even moderately large differences.
        See [https://github.com/keras-team/keras/blob/v2.6.0/keras/losses.py#L1580-L1617]
        """
        return x + torch.nn.functional.softplus(-2.0 * x) - np.log(2.0)

    def _forward(
        self, prediction: Tensor, target: Tensor, weights: Tensor
    ) -> Tensor:
        """Implementation of loss calculation."""
        diff = prediction - target
        elements = self._log_cosh(diff) * weights
        return elements


class BinaryCrossEntropyLoss(LossFunction):
    """Computes binary cross entropy for a vector of predictions (between 0 and 1),
    targets should be 0 and 1 for muon and neutrino respectively
    where prediction is prob. the PID is neutrino (12,14,16)
    loss should be reported elementwise, so set reduction to None
    """

    def _forward(
        self, prediction: Tensor, target: Tensor, weights: Tensor
    ) -> Tensor:
        return (
            torch.nn.functional.binary_cross_entropy(
                prediction.float(), target.float(), reduction="none"
            )
            * weights
        )


class LogCMK(torch.autograd.Function):
    """MIT License

    Copyright (c) 2019 Max Ryabinin

    Permission is hereby granted, free of charge, to any person obtaining a copy
    of this software and associated documentation files (the "Software"), to deal
    in the Software without restriction, including without limitation the rights
    to use, copy, modify, merge, publish, distribute, sublicense, and/or sell
    copies of the Software, and to permit persons to whom the Software is
    furnished to do so, subject to the following conditions:

    The above copyright notice and this permission notice shall be included in all
    copies or substantial portions of the Software.

    THE SOFTWARE IS PROVIDED "AS IS", WITHOUT WARRANTY OF ANY KIND, EXPRESS OR
    IMPLIED, INCLUDING BUT NOT LIMITED TO THE WARRANTIES OF MERCHANTABILITY,
    FITNESS FOR A PARTICULAR PURPOSE AND NONINFRINGEMENT. IN NO EVENT SHALL THE
    AUTHORS OR COPYRIGHT HOLDERS BE LIABLE FOR ANY CLAIM, DAMAGES OR OTHER
    LIABILITY, WHETHER IN AN ACTION OF CONTRACT, TORT OR OTHERWISE, ARISING FROM,
    OUT OF OR IN CONNECTION WITH THE SOFTWARE OR THE USE OR OTHER DEALINGS IN THE
    SOFTWARE.
    _____________________

    From [https://github.com/mryab/vmf_loss/blob/master/losses.py]
    Modified to use modified Bessel function instead of exponentially scaled ditto
    (i.e. `.ive` -> `.iv`) as indiciated in [1812.04616] in spite of suggestion in
    Sec. 8.2 of this paper. The change has been validated through comparison with
    exact calculations for `m=2` and `m=3` and found to yield the correct results.
    """

    @staticmethod
    def forward(
        ctx, m, kappa
    ):  # pylint: disable=invalid-name,arguments-differ
        dtype = kappa.dtype
        ctx.save_for_backward(kappa)
        ctx.m = m
        ctx.dtype = dtype
        kappa = kappa.double()
        iv = torch.from_numpy(
            scipy.special.iv(m / 2.0 - 1, kappa.cpu().numpy())
        ).to(kappa.device)
        return (
            (m / 2.0 - 1) * torch.log(kappa)
            - torch.log(iv)
            - (m / 2) * np.log(2 * np.pi)
        ).type(dtype)

    @staticmethod
    def backward(
        ctx, grad_output
    ):  # pylint: disable=invalid-name,arguments-differ
        kappa = ctx.saved_tensors[0]
        m = ctx.m
        dtype = ctx.dtype
        kappa = kappa.double().cpu().numpy()
        grads = -(
            (scipy.special.iv(m / 2.0, kappa))
            / (scipy.special.iv(m / 2.0 - 1, kappa))
        )
        return (
            None,
            grad_output
            * torch.from_numpy(grads).to(grad_output.device).type(dtype),
        )


class VonMisesFisherLoss(LossFunction):
    """General class for calculating von Mises-Fisher loss.

    Requires implementation for specific dimension `m` in which the target and
    prediction vectors need to be prepared.
    """

    @classmethod
    def log_cmk_exact(
        cls, m: int, kappa: Tensor
    ) -> Tensor:  # pylint: disable=invalid-name
        """Exact calculation of $log C_{m}(k)$ term in von Mises-Fisher loss."""
        return LogCMK.apply(m, kappa)

    @classmethod
    def log_cmk_approx(
        cls, m: int, kappa: Tensor
    ) -> Tensor:  # pylint: disable=invalid-name
        """Approx. calculation of $log C_{m}(k)$ term in von Mises-Fisher loss.
        [https://arxiv.org/abs/1812.04616] Sec. 8.2 with additional minus sign.
        """
        v = m / 2.0 - 0.5
        a = torch.sqrt((v + 1) ** 2 + kappa**2)
        b = v - 1
        return -a + b * torch.log(b + a)

    @classmethod
    def log_cmk(
        cls, m: int, kappa: Tensor, kappa_switch: float = 100.0
    ) -> Tensor:  # pylint: disable=invalid-name
        """Calculation of $log C_{m}(k)$ term in von Mises-Fisher loss.

        Since `log_cmk_exact` is diverges for `kappa` >~ 700 (using float64
        precision), and since `log_cmk_approx` is unaccurate for small `kappa`,
        this method automatically switches between the two at `kappa_switch`,
        ensuring continuity at this point.
        """
        kappa_switch = torch.tensor([kappa_switch]).to(kappa.device)
        mask_exact = kappa < kappa_switch

        # Ensure continuity at `kappa_switch`
        offset = cls.log_cmk_approx(m, kappa_switch) - cls.log_cmk_exact(
            m, kappa_switch
        )
        ret = cls.log_cmk_approx(m, kappa) - offset
        ret[mask_exact] = cls.log_cmk_exact(m, kappa[mask_exact])
        return ret

    def _evaluate(self, prediction: Tensor, target: Tensor) -> Tensor:
        """Calculates the von Mises-Fisher loss for a vector in D-dimensonal space.

        This loss utilises the von Mises-Fisher distribution, which is a
        probability distribution on the (D - 1) sphere in D-dimensional space.

        Args:
            prediction (Tensor): Predicted vector, of shape [batch_size, D].
            target (Tensor): Target unit vector, of shape [batch_size, D].

        Returns:
            loss (Tensor): Elementwise von Mises-Fisher loss terms.
        """
        # Check(s)
        assert prediction.dim() == 2
        assert target.dim() == 2
        assert prediction.size() == target.size()

        # Computing loss
        m = target.size()[1]
        k = torch.norm(prediction, dim=1)
        dotprod = torch.sum(prediction * target, dim=1)
        elements = -self.log_cmk(m, k) - dotprod
        return elements

    @abstractmethod
    def _forward(self, prediction: Tensor, target: Tensor) -> Tensor:
        raise NotImplementedError


class VonMisesFisher2DLoss(VonMisesFisherLoss):
    """von Mises-Fisher loss function vectors in the 2D plane."""

    def _forward(
        self, prediction: Tensor, target: Tensor, weights: Tensor
    ) -> Tensor:
        """Calculates the von Mises-Fisher loss for an angle in the 2D plane.

        Args:
            prediction (Tensor): Output of the model. Must have shape [N, 2]
                where 0th column is a prediction of `angle` and 1st column is an
                estimate of `kappa`.
            target (Tensor): Target tensor, extracted from graph object.
        Returns:
            loss (Tensor): Elementwise von Mises-Fisher loss terms. Shape [N,]
        """
        # Check(s)
        assert prediction.dim() == 2 and prediction.size()[1] == 2
        assert target.dim() == 2
        assert prediction.size()[0] == target.size()[0]

        # Formatting target
        angle_true = target[:, 0]
        t = torch.stack(
            [
                torch.cos(angle_true),
                torch.sin(angle_true),
            ],
            dim=1,
        )

        # Formatting prediction
        angle_pred = prediction[:, 0]
        kappa = prediction[:, 1]
        p = kappa.unsqueeze(1) * torch.stack(
            [
                torch.cos(angle_pred),
                torch.sin(angle_pred),
            ],
            dim=1,
        )

        return self._evaluate(p, t) * weights


<<<<<<< HEAD
class EuclideanDistance(LossFunction):
    def _forward(
        self, prediction: Tensor, target: Tensor, weights: Tensor
    ) -> Tensor:
=======
class EuclideanDistanceLoss(LossFunction):
    def _forward(self, prediction: Tensor, target: Tensor) -> Tensor:
>>>>>>> 227b77cf
        """Calculates the 3D Euclidean distance between predicted and target.

        Args:
            prediction (Tensor): Output of the model. Must have shape [N, 3]
            target (Tensor): Target tensor, extracted from graph object.
        Returns:
            Tensor: Loss. Shape [n,1]
        """
        return (
            torch.sqrt(
                (prediction[:, 0] - target[:, 0]) ** 2
                + (prediction[:, 1] - target[:, 1]) ** 2
                + (prediction[:, 2] - target[:, 2]) ** 2
            )
            * weights
        )<|MERGE_RESOLUTION|>--- conflicted
+++ resolved
@@ -317,15 +317,11 @@
         return self._evaluate(p, t) * weights
 
 
-<<<<<<< HEAD
-class EuclideanDistance(LossFunction):
-    def _forward(
-        self, prediction: Tensor, target: Tensor, weights: Tensor
-    ) -> Tensor:
-=======
+
 class EuclideanDistanceLoss(LossFunction):
-    def _forward(self, prediction: Tensor, target: Tensor) -> Tensor:
->>>>>>> 227b77cf
+    def _forward(
+        self, prediction: Tensor, target: Tensor, weights: Tensor
+    ) -> Tensor:
         """Calculates the 3D Euclidean distance between predicted and target.
 
         Args:
