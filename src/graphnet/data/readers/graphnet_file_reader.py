"""Module containing different FileReader classes in GraphNeT.

These methods are used to open and apply `Extractors` to experiment-specific
file formats.
"""

from typing import List, Union, OrderedDict, Any, Dict
from abc import abstractmethod, ABC
import glob
import os
import pandas as pd

from graphnet.utilities.decorators import final
from graphnet.utilities.logging import Logger
from graphnet.data.dataclasses import I3FileSet, SQLiteFileSet
from graphnet.data.extractors.extractor import Extractor
from graphnet.data.extractors.icecube import I3Extractor
from graphnet.data.extractors.internal import ParquetExtractor, SQLiteExtractor
from graphnet.data.extractors.liquido import H5Extractor
from graphnet.data.extractors.prometheus import PrometheusExtractor
from graphnet.data.extractors.km3net import KM3NeTExtractor


class GraphNeTFileReader(Logger, ABC):
    """A generic base class for FileReaders in GraphNeT.

    Classes inheriting from `GraphNeTFileReader` must implement a
    `__call__` method that opens a file, applies `Extractor`(s) and returns
    a list of ordered dictionaries.

    In addition, Classes inheriting from `GraphNeTFileReader` must set
    class properties `accepted_file_extensions` and `accepted_extractors`.
    """

    _accepted_file_extensions: List[str] = []
    _accepted_extractors: List[Any] = []

    @abstractmethod
    def __call__(
        self, file_path: Any
    ) -> Union[List[OrderedDict[str, pd.DataFrame]], Dict[str, pd.DataFrame]]:
        """Open and apply extractors to a single file.

        The `output` must be either
        A) list of dictionaries, where the number of events
            in the file `n_events` satisfies `len(output) = n_events`.
            I.e each element in the list is a dictionary, and each field in
            the dictionary is the output of a single extractor. If this is
            provided, the `DataConverter` will automatically assign event ids.
        B) A single dictionary where each field contains a single dataframe,
            which holds the data from the `Extractor` for the entire file. In
            this case, the `Reader` must itself assign event ids. This method
            is faster if your files are not storing events serially.
        """

    @property
    def accepted_file_extensions(self) -> List[str]:
        """Return list of accepted file extensions."""
        return self._accepted_file_extensions

    @property
    def accepted_extractors(self) -> List[Extractor]:
        """Return list of compatible `Extractor`(s)."""
        return self._accepted_extractors

    @property
    def extracor_names(self) -> List[str]:
        """Return list of table names produced by extractors."""
        return [extractor.name for extractor in self._extractors]

    def find_files(
        self, path: Union[str, List[str]]
    ) -> Union[List[str], List[I3FileSet], List[SQLiteFileSet]]:
        """Search directory for input files recursively.

        This method may be overwritten by custom implementations.

        Args:
            path: path to directory.

        Returns:
            List of files matching accepted file extensions.
        """
        if isinstance(path, str):
            path = [path]
        files = []
        for dir in path:
            for accepted_file_extension in self.accepted_file_extensions:
                files.extend(glob.glob(dir + f"/*{accepted_file_extension}"))

        # Check that files are OK.
        self.validate_files(files)
        return files

    @final
    def set_extractors(
        self,
        extractors: Union[
            List[Extractor],
            List[I3Extractor],
            List[ParquetExtractor],
            List[H5Extractor],
            List[PrometheusExtractor],
<<<<<<< HEAD
            List[SQLiteExtractor],
=======
            List[KM3NeTExtractor],
>>>>>>> b9dc5a41
        ],
    ) -> None:
        """Set `Extractor`(s) as member variable.

        Args:
            extractors: A list of `Extractor`(s) to set as member variable.
        """
        if not isinstance(extractors, list):
            extractors = [extractors]
        self._validate_extractors(extractors)
        self._extractors = extractors

    @final
    def _validate_extractors(
        self,
        extractors: Union[
            List[Extractor],
            List[I3Extractor],
            List[ParquetExtractor],
            List[H5Extractor],
            List[PrometheusExtractor],
<<<<<<< HEAD
            List[SQLiteExtractor],
=======
            List[KM3NeTExtractor],
>>>>>>> b9dc5a41
        ],
    ) -> None:
        for extractor in extractors:
            try:
                assert isinstance(
                    extractor, tuple(self.accepted_extractors)  # type: ignore
                )
            except AssertionError as e:
                self.error(
                    f"{extractor.__class__.__name__}"
                    f" is not supported by {self.__class__.__name__}"
                )
                raise e

    @final
    def validate_files(
        self,
        input_files: Union[List[str], List[I3FileSet], List[SQLiteFileSet]],
    ) -> None:
        """Check that the input files are accepted by the reader.

        Args:
            input_files: Path(s) to input file(s).
        """
        for input_file in input_files:
            # Handle filepath vs. FileSet cases
            if isinstance(input_file, I3FileSet):
                self._validate_file(input_file.i3_file)
                self._validate_file(input_file.gcd_file)
            elif isinstance(input_file, SQLiteFileSet):
                self._validate_file(input_file.db_path)
            else:
                self._validate_file(input_file)

    @final
    def _validate_file(self, file: str) -> None:
        """Validate a single file path.

        Args:
            file: path to file.

        Returns:
            None
        """
        try:
            assert file.lower().endswith(tuple(self.accepted_file_extensions))
        except AssertionError:
            self.error(
                f"{self.__class__.__name__} accepts "
                f'{self.accepted_file_extensions} but {file.split("/")[-1]} '
                f"has extension {os.path.splitext(file)[1]}."
            )<|MERGE_RESOLUTION|>--- conflicted
+++ resolved
@@ -101,11 +101,8 @@
             List[ParquetExtractor],
             List[H5Extractor],
             List[PrometheusExtractor],
-<<<<<<< HEAD
             List[SQLiteExtractor],
-=======
             List[KM3NeTExtractor],
->>>>>>> b9dc5a41
         ],
     ) -> None:
         """Set `Extractor`(s) as member variable.
@@ -127,11 +124,8 @@
             List[ParquetExtractor],
             List[H5Extractor],
             List[PrometheusExtractor],
-<<<<<<< HEAD
             List[SQLiteExtractor],
-=======
             List[KM3NeTExtractor],
->>>>>>> b9dc5a41
         ],
     ) -> None:
         for extractor in extractors:
