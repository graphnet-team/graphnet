--- conflicted
+++ resolved
@@ -307,18 +307,15 @@
                 events ~ event_no % 5 > 0"`).
             data_representation: Method that defines the data representation.
             labels: Dictionary of labels to be added to the dataset.
-<<<<<<< HEAD
+
+            graph_definition: Method that defines the graph representation.
+                NOTE: DEPRECATED Use `data_representation` instead.
+                # DEPRECATION: REMOVE AT 2.0 LAUNCH
+                # See https://github.com/graphnet-team/graphnet/issues/647
             use_super_selection: If True, the string selection is handled by
                 the query function of the dataset class, rather than
                 pd.DataFrame.query. Defaults to False and should
                 only be used with sqlite.
-=======
-
-            graph_definition: Method that defines the graph representation.
-                NOTE: DEPRECATED Use `data_representation` instead.
-                # DEPRECATION: REMOVE AT 2.0 LAUNCH
-                # See https://github.com/graphnet-team/graphnet/issues/647
->>>>>>> fb26ec2e
         """
         # Base class constructor
         super().__init__(name=__name__, class_name=self.__class__.__name__)
@@ -361,12 +358,8 @@
 
         self._data_representation = deepcopy(data_representation)
         self._labels = labels
-<<<<<<< HEAD
-        self._string_column = graph_definition._detector.string_index_name
+        self._string_column = data_representation._detector.string_index_name
         self._use_super_selection = use_super_selection
-=======
-        self._string_column = data_representation._detector.string_index_name
->>>>>>> fb26ec2e
 
         if node_truth is not None:
             assert isinstance(node_truth_table, str)
