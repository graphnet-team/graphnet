--- conflicted
+++ resolved
@@ -52,11 +52,8 @@
             List[ParquetExtractor],
             List[H5Extractor],
             List[PrometheusExtractor],
-<<<<<<< HEAD
             List[SQLiteExtractor],
-=======
             List[KM3NeTExtractor],
->>>>>>> b9dc5a41
         ],
         index_column: str = "event_no",
         num_workers: int = 1,
