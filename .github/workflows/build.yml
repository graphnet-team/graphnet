# This is a simple workflow to run unit tests and code coverage
name: Build

# Controls when the workflow will run
on:
  # Triggers the workflow on push and PRs
  push:
  pull_request:
    branches: [ main ]

  # Allows you to run this workflow manually from the Actions tab
  workflow_dispatch:

# A workflow run is made up of one or more jobs that can run sequentially or in parallel
jobs:

  check-codeclimate-credentials:
    name: Check CodeClimate credentials
    runs-on: ubuntu-22.04
    outputs:
      has_credentials: ${{ steps.setvar.outputs.has_credentials }}
    steps:
      - name: Check secrets
        id: setvar
        run: |
         if [[ "${{ secrets.CODECLIMATE_TEST_REPORTER_ID }}" != "" ]]; \
         then
           echo "Credentials to access CodeClimate found"
           echo has_credentials="true" >> $GITHUB_OUTPUT
         else
           echo "Credentials to access CodeClimate not found"
           echo has_credentials="false" >> $GITHUB_OUTPUT
         fi

  build-icetray:
    name: Unit tests - IceTray (v1.13.0 - 3.10)  
    needs: [ check-codeclimate-credentials ]
    runs-on: ubuntu-22.04
    strategy:
      matrix:
        torch_version: ['2.7.0']
        hardware: ["cpu"]
    container:
      # GitHub Actions overwrite the docker container entrypoint
      # inspect <image> --format '{{.Config.Entrypoint}}'
      image: icecube/icetray:icetray-devel-v1.13.0-ubuntu22.04-2025-02-12
    
    steps:
      - name: Mimmick Docker Entrypoint
        # The entrypoint of the container sets python paths
        # Because the entrypoint is skipped by GitHub, we set it here
        run: |
          echo "I3_SRC=/opt/icetray/share/icetray" >> $GITHUB_ENV
          echo "I3_BUILD=/opt/icetray/share/icetray" >> $GITHUB_ENV
          echo "I3_TESTDATA=/root/icetray/build/test-data" >> $GITHUB_ENV
          echo "I3_PRODDATA=/root/icetray/build/prod-data" >> $GITHUB_ENV
          echo "ROOTSYS=/opt/icetray/cernroot" >> $GITHUB_ENV
          echo "LD_LIBRARY_PATH=/opt/icetray/lib:/opt/icetray/cernroot/lib:/opt/icetray/lib/tools:$LD_LIBRARY_PATH" >> $GITHUB_ENV
          echo "DYLD_LIBRARY_PATH=/opt/icetray/lib:/opt/icetray/cernroot/lib:/opt/icetray/lib/tools:$DYLD_LIBRARY_PATH" >> $GITHUB_ENV
          echo "PYTHONPATH=/opt/icetray/lib:/opt/icetray/cernroot/lib:$PYTHONPATH" >> $GITHUB_ENV
          echo "PATH=/opt/icetray/bin:$PATH" >> $GITHUB_ENV
          echo "HDF5_USE_FILE_LOCKING=FALSE" >> $GITHUB_ENV
      - name: Verify IceCube is importable
        run: python3 -c "import icecube; print('Import Successful')"
      - name: Show python version
        run: | 
          python3 --version
          pip --version
          pip3 list
          python3 -c "import icecube; print(icecube.__path__)"
          pip show setuptools

      - name: Install git
        run: |
          apt-get --yes install sudo
          sudo apt update --fix-missing --yes
          sudo apt upgrade --yes
<<<<<<< HEAD
          sudo apt-get install --yes git-all
          apt-get update
          apt-get install -y libboost-numpy1.71.0
      - name: Set environment variables
=======
          sudo apt-get install --yes git

      - uses: actions/checkout@v4

      - name: Create virtual environment
        shell: bash
>>>>>>> c02ee7e1
        run: |
          python3 -m venv ~/venv --upgrade-deps
          source ~/venv/bin/activate
          pip --version
          python --version
          pip show setuptools

      - name: Print available disk space before graphnet install
        run: df -h

      - name: Upgrade packages in virtual environment
        shell: bash
        run: |
          source ~/venv/bin/activate
          pip install --upgrade astropy
          pip install --upgrade PyYAML
          pip install --upgrade psutil
          pip install --upgrade setuptools
          pip install --upgrade versioneer
          pip show setuptools
          pip show versioneer
      - name: Install package
        uses: ./.github/actions/install
        with:
          editable: true
          use_vm: true
          torch_version: ${{ matrix.torch_version }}
          hardware: ${{ matrix.hardware }}
      - name: Print packages in pip
        shell: bash
        run: |
          source ~/venv/bin/activate
          pip show torch
          pip show torch-geometric
          pip show torch-cluster
          pip show torch-sparse
          pip show torch-scatter
          pip show jammy_flows
      - name: Run unit tests and generate coverage report
        shell: bash
        run: |
          source ~/venv/bin/activate
          coverage run --source=graphnet -m pytest tests/ --ignore=tests/examples/04_training --ignore=tests/utilities 
          coverage run -a --source=graphnet -m pytest tests/examples/04_training
          coverage run -a --source=graphnet -m pytest tests/utilities 
          coverage xml -o coverage.xml
          coverage report -m
      - name: Work around permission issue
        run: |
          git config --global --add safe.directory /__w/graphnet/graphnet
      - name: Publish code coverage
        uses: paambaati/codeclimate-action@v9.0.0
        if: needs.check-codeclimate-credentials.outputs.has_credentials == 'true'
        env:
          CC_TEST_REPORTER_ID: ${{ secrets.CODECLIMATE_TEST_REPORTER_ID }}
        with: 
          coverageLocations: coverage.xml:coverage.py
          

  build-matrix-examples:
    name: Examples - Ubuntu 22.04
    runs-on: ubuntu-22.04
    strategy:
      matrix:
        python-version: ['3.11']
        torch_version: ['2.7.0', '2.6.0', '2.5.0']
        hardware: ["cpu"]
    steps:
      - uses: actions/checkout@v4
      - name: Set up Python ${{ matrix.python-version }}
        uses: actions/setup-python@v4
        with:
          python-version: ${{ matrix.python-version }}
      - name: Print available disk space before graphnet install
        run: df -h
      - name: Show existing environment
        run: |
          echo "PIP_FLAGS=${PIP_FLAGS}"
          python --version
          pip --version
          pip debug --verbose
      - name: Install package
        uses: ./.github/actions/install
        with:
          editable: true
          torch_version: ${{ matrix.torch_version }}
          hardware: ${{ matrix.hardware }}
      - name: Print available disk space after graphnet install
        run: df -h
      - name: Print packages in pip
        run: |
          pip show torch
          pip show torch-geometric
          pip show torch-cluster
          pip show torch-sparse
          pip show torch-scatter
          pip show dill
          pip show numpy
      - name: Run unit tests and generate coverage report
        run: |
          set -o pipefail  # To propagate exit code from pytest
          pytest tests/examples --ignore=tests/examples/01_icetray/
      - name: Print available disk space after unit tests
        run: df -h

  build-macos-examples:
    # Runtime on macOS is multiplied with a factor 10 by github. Minimize!
    name: Examples - macOS 15
    runs-on: macos-15
    strategy:
      fail-fast: false
      matrix:
        python-version: ['3.11']
        torch_version: ['2.7.0']
        hardware: ["cpu"]

    steps:
      - uses: actions/checkout@v4

      - name: Set up Python ${{ matrix.python-version }}
        uses: actions/setup-python@v5
        with:
          python-version: ${{ matrix.python-version }}

      - name: Show Python version
        run: |
          python --version
          which python
          pip --version

      - name: Install dependencies
        uses: ./.github/actions/install
        with:
          torch_version: ${{ matrix.torch_version }}
          hardware: ${{ matrix.hardware }}
      - name: Print packages in pip
        run: |
            pip show torch
            pip show torch-geometric
            pip show torch-cluster
            pip show torch-sparse
            pip show torch-scatter
      - name: Run unit tests and generate coverage report
        run: |
          set -o pipefail  # To propagate exit code from pytest
          pytest tests/examples --ignore=tests/examples/01_icetray/

  docs:
    name: Documentation Compilation
    runs-on: ubuntu-22.04
    steps:
      - uses: actions/checkout@v4
      - name: Set up Python 3.10
        uses: actions/setup-python@v3
        with:
          python-version: "3.10"
      - name: Install package
        uses: ./.github/actions/install
      - name: Build documentation
        run: |
          cd docs
          make clean
          sphinx-apidoc \
            --module-first \
            --separate \
            --force \
            -d 2 \
            --templatedir=source/_templates/ \
            -o source/api ../src/
          sed -i "2s/.*/API/" source/api/graphnet.rst
          make html<|MERGE_RESOLUTION|>--- conflicted
+++ resolved
@@ -75,19 +75,14 @@
           apt-get --yes install sudo
           sudo apt update --fix-missing --yes
           sudo apt upgrade --yes
-<<<<<<< HEAD
-          sudo apt-get install --yes git-all
+          sudo apt-get install --yes git
           apt-get update
           apt-get install -y libboost-numpy1.71.0
-      - name: Set environment variables
-=======
-          sudo apt-get install --yes git
-
+          
       - uses: actions/checkout@v4
 
       - name: Create virtual environment
         shell: bash
->>>>>>> c02ee7e1
         run: |
           python3 -m venv ~/venv --upgrade-deps
           source ~/venv/bin/activate
